--- conflicted
+++ resolved
@@ -68,7 +68,6 @@
             width: 7vw;
             margin-bottom: -3vh;
         }
-<<<<<<< HEAD
     }
 }
 
@@ -90,8 +89,6 @@
         top: 7vh;
         background-color: #353b48;
         padding: 3.5vh 2vw;
-=======
->>>>>>> ba2f341e
     }
 }
 
@@ -104,20 +101,6 @@
     background-color: rgba(0, 0, 0, .85);
     z-index: 1000;
 
-<<<<<<< HEAD
-=======
-    &__card {
-        display: block;
-        position: fixed;
-        left: 7vw;
-        right: 7vw;
-        bottom: 7vh;
-        top: 7vh;
-        background-color: #353b48;
-        padding: 3.5vh 2vw;
-    }
-
->>>>>>> ba2f341e
     &__close {
         display: block;
         width: 6vw;
@@ -130,7 +113,6 @@
         display: block;
         padding-bottom: 2vh;
         font-weight: 500;
-<<<<<<< HEAD
     }
 
     &__text {
@@ -156,8 +138,6 @@
         text-align: center;
         opacity: .8;
         margin-top: 10vh;
-=======
->>>>>>> ba2f341e
     }
 
     &__text {
